--- conflicted
+++ resolved
@@ -60,15 +60,9 @@
 
 // TODO: Maintain a global list of visited peers and continue connection establishment from the last accepted peer; refresh the list only when all the peers have been visited
 func mustSetStream(s *server) error {
-<<<<<<< HEAD
-	var visitedPeers []peer.ID
-	var connectedPeer peer.ID
-	var err error
-=======
 	// var peers []peer.ID
 	// var connectedPeer peer.ID
 	// var err error
->>>>>>> e7f587a9
 	operation := func() error {
 		ConnectToSequencer()
 		// return nil
@@ -79,23 +73,12 @@
 				visitedPeers = []peer.ID{}
 			}
 			log.Errorln(err.Error())
-<<<<<<< HEAD
-			if connectedPeer = ConnectToPeer(context.Background(), routingDiscovery, config.SettingsObj.RelayerRendezvousPoint, rpctorelay, visitedPeers); len(connectedPeer.String()) > 0 {
-				log.Debugln("Noting visited peer: ", connectedPeer.String())
-				visitedPeers = append(visitedPeers, connectedPeer)
-				log.Debugln("Total visited peers: ", len(visitedPeers))
-				ConnectToSequencer(connectedPeer)
-			} else {
-				return errors.New("No peer connections formed")
-			}
-=======
 			// 	connectedPeer = ConnectToPeer(context.Background(), routingDiscovery, config.SettingsObj.RelayerRendezvousPoint, rpctorelay, peers)
 			// 	if len(connectedPeer.String()) > 0 {
 			// 		peers = append(peers, connectedPeer)
 			ConnectToSequencer()
 		} else {
 			return err
->>>>>>> e7f587a9
 		}
 		return nil
 	}
