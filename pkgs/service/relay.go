package service

import (
	"context"
	"fmt"
	circuitv2 "github.com/libp2p/go-libp2p/p2p/protocol/circuitv2/client"
	"proto-snapshot-server/config"
	"time"

	"github.com/libp2p/go-libp2p"
	"github.com/libp2p/go-libp2p/core/host"
	"github.com/libp2p/go-libp2p/core/network"
	"github.com/libp2p/go-libp2p/core/peer"
	"github.com/libp2p/go-libp2p/p2p/discovery/routing"
	"github.com/libp2p/go-libp2p/p2p/discovery/util"
	rcmgr "github.com/libp2p/go-libp2p/p2p/host/resource-manager"
	"github.com/libp2p/go-libp2p/p2p/muxer/yamux"
	"github.com/libp2p/go-libp2p/p2p/net/connmgr"
	"github.com/libp2p/go-libp2p/p2p/security/noise"
	libp2ptls "github.com/libp2p/go-libp2p/p2p/security/tls"
	ma "github.com/multiformats/go-multiaddr"
	log "github.com/sirupsen/logrus"
)

var rpctorelay host.Host
var SequencerId peer.ID
var routingDiscovery *routing.RoutingDiscovery

var activeConnections int

func handleConnectionEstablished(network network.Network, conn network.Conn) {
	activeConnections++
}

func handleConnectionClosed(network network.Network, conn network.Conn) {
	activeConnections--
}

func ConfigureRelayer() {
	var err error
	tcpAddr, _ := ma.NewMultiaddr("/ip4/0.0.0.0/tcp/9000")

	connManager, _ := connmgr.NewConnManager(
		40960,
		81920,
		connmgr.WithGracePeriod(5*time.Minute))

	scalingLimits := rcmgr.DefaultLimits

	libp2p.SetDefaultServiceLimits(&scalingLimits)

	scaledDefaultLimits := scalingLimits.AutoScale()

	cfg := rcmgr.PartialLimitConfig{
		System: rcmgr.ResourceLimits{
			Streams:         rcmgr.Unlimited,
			StreamsOutbound: rcmgr.Unlimited,
			StreamsInbound:  rcmgr.Unlimited,
			Conns:           rcmgr.Unlimited,
			ConnsInbound:    rcmgr.Unlimited,
			ConnsOutbound:   rcmgr.Unlimited,
			FD:              rcmgr.Unlimited,
			Memory:          rcmgr.LimitVal64(rcmgr.Unlimited),
		},
	}

	limits := cfg.Build(scaledDefaultLimits)

	limiter := rcmgr.NewFixedLimiter(limits)

	rm, err := rcmgr.NewResourceManager(limiter, rcmgr.WithMetricsDisabled())

	rpctorelay, err = libp2p.New(
		libp2p.EnableRelay(),
		libp2p.ConnectionManager(connManager),
		libp2p.ListenAddrs(tcpAddr),
		libp2p.ResourceManager(rm),
		libp2p.Security(libp2ptls.ID, libp2ptls.New),
		libp2p.Security(noise.ID, noise.New),
		libp2p.DefaultTransports,
		libp2p.NATPortMap(),
		libp2p.EnableRelayService(),
		libp2p.EnableNATService(),
		libp2p.EnableHolePunching(),
		libp2p.Muxer(yamux.ID, yamux.DefaultTransport))

	if err != nil {
		log.Debugln("Error instantiating libp2p host: ", err.Error())
		return
	}

	log.Debugln("id: ", rpctorelay.ID().String())
	rpctorelay.Network().Notify(&network.NotifyBundle{
		ConnectedF:    handleConnectionEstablished,
		DisconnectedF: handleConnectionClosed,
	})

	// Set up a Kademlia DHT for the service host

	kademliaDHT := ConfigureDHT(context.Background(), rpctorelay)

	routingDiscovery = routing.NewRoutingDiscovery(kademliaDHT)

	util.Advertise(context.Background(), routingDiscovery, config.SettingsObj.ClientRendezvousPoint)

	// peerId := ConnectToPeer(context.Background(), routingDiscovery, config.SettingsObj.RelayerRendezvousPoint, rpctorelay, nil)
	// if peerId == "" {
	// 	ReportingInstance.SendFailureNotification(nil, "Unable to connect to relayer peers")
	// 	return
	// }
	// ConnectToSequencer(peerId)

	ConnectToSequencer()
}

<<<<<<< HEAD
func ConnectToSequencer(peerId peer.ID) {
	if peerId == "" || peerId == rpctorelay.ID() {
		log.Debugln("Not connected to a relayer")
		return
=======
func ConnectToSequencerP2P(relayers []Relayer, p2pHost host.Host) bool {
	for _, relayer := range relayers {
		relayerMA, err := ma.NewMultiaddr(relayer.Maddr)
		relayerInfo, err := peer.AddrInfoFromP2pAddr(relayerMA)
		if reservation, err := circuitv2.Reserve(context.Background(), p2pHost, *relayerInfo); err != nil {
			log.Fatalf("Failed to request reservation with relay: %v", err)
		} else {
			fmt.Println("Reservation with relay successful", reservation.Expiration, reservation.LimitDuration)
		}
		sequencerAddr, err := ma.NewMultiaddr(fmt.Sprintf("%s/p2p-circuit/p2p/%s", relayer.Maddr, config.SettingsObj.SequencerId))

		if err != nil {
			log.Debugln(err.Error())
		}

		log.Debugln("Connecting to Sequencer: ", sequencerAddr.String())
		isConnected := AddPeerConnection(context.Background(), p2pHost, sequencerAddr.String())
		if isConnected {
			return true
		}
>>>>>>> e7f587a9
	}
	return false
}

func ConnectToSequencer() {
	//trustedRelayers := ConnectToTrustedRelayers(context.Background(), rpctorelay)
	//isConnectedP2P := ConnectToSequencerP2P(trustedRelayers, rpctorelay)
	//if isConnectedP2P {
	//	log.Debugln("Successfully connected to the Sequencer: ", rpctorelay.Network().Connectedness(peer.ID(config.SettingsObj.SequencerId)), isConnectedP2P)
	//	return
	//} else {
	//	log.Debugln("Failed to connect to the Sequencer")
	//}

	var sequencerAddr ma.Multiaddr
	var err error

	if config.SettingsObj.SequencerNetworkPath != "" {
		sequencerAddr, err = ma.NewMultiaddr(config.SettingsObj.SequencerNetworkPath)
		if err != nil {
			log.Debugln(err.Error())
			return
		}
	} else {
		sequencer, err := fetchSequencer("https://raw.githubusercontent.com/PowerLoom/snapshotter-lite-local-collector/feat/trusted-relayers/sequencers.json", config.SettingsObj.DataMarketAddress)
		if err != nil {
			log.Debugln(err.Error())
		}
		config.SettingsObj.SequencerNetworkPath = sequencer.Maddr
		sequencerAddr, err = ma.NewMultiaddr(sequencer.Maddr)
		if err != nil {
			log.Debugln(err.Error())
			return
		}
	}

	sequencerInfo, err := peer.AddrInfoFromP2pAddr(sequencerAddr)

	if err != nil {
		log.Errorln("Error converting MultiAddr to AddrInfo: ", err.Error())
	}

	SequencerId = sequencerInfo.ID

	if err := rpctorelay.Connect(context.Background(), *sequencerInfo); err != nil {
		log.Debugln("Failed to connect to the Sequencer:", err)
	} else {
		log.Debugln("Successfully connected to the Sequencer: ", sequencerAddr.String())
	}
}<|MERGE_RESOLUTION|>--- conflicted
+++ resolved
@@ -113,12 +113,6 @@
 	ConnectToSequencer()
 }
 
-<<<<<<< HEAD
-func ConnectToSequencer(peerId peer.ID) {
-	if peerId == "" || peerId == rpctorelay.ID() {
-		log.Debugln("Not connected to a relayer")
-		return
-=======
 func ConnectToSequencerP2P(relayers []Relayer, p2pHost host.Host) bool {
 	for _, relayer := range relayers {
 		relayerMA, err := ma.NewMultiaddr(relayer.Maddr)
@@ -139,7 +133,6 @@
 		if isConnected {
 			return true
 		}
->>>>>>> e7f587a9
 	}
 	return false
 }
