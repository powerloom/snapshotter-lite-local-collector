package service

import (
	"context"
	"fmt"
	"proto-snapshot-server/config"
	"sync"
	"time"

	"github.com/cenkalti/backoff/v4"
	"github.com/libp2p/go-libp2p/core/network"
	"github.com/libp2p/go-libp2p/core/peer"
	log "github.com/sirupsen/logrus"
)

// Global variables for service-wide access
var (
	libp2pStreamPool   *StreamPool
	libp2pStreamPoolMu sync.RWMutex
)

// StreamPool manages a pool of libp2p network streams
type StreamPool struct {
	mu          sync.Mutex
	streams     []network.Stream
	maxSize     int
	sequencerID peer.ID
	reqQueue    chan *reqSlot  // For stream acquisition with identifiers
	activeOps   sync.WaitGroup // Track active operations
}

// reqSlot represents a request queue slot with an identifier
type reqSlot struct {
	id        string
	createdAt time.Time
}

// createStream is now a method of StreamPool
func (p *StreamPool) createStream() (network.Stream, error) {
	if SequencerHostConn == nil {
		return nil, fmt.Errorf("no sequencer connection available")
	}

	ctx, cancel := context.WithTimeout(context.Background(), config.SettingsObj.StreamWriteTimeout)
	defer cancel()

	stream, err := SequencerHostConn.NewStream(ctx, p.sequencerID, "/collect")
	if err != nil {
		return nil, fmt.Errorf("new stream creation failed: %w", err)
	}

	return stream, nil
}

func InitLibp2pStreamPool(maxSize int) error {
	libp2pStreamPoolMu.Lock()
	defer libp2pStreamPoolMu.Unlock()

	// Verify connection state
	_, seqId, err := GetSequencerConnection()
	if err != nil {
		removeHealthFile()
		return fmt.Errorf("cannot initialize pool: %w", err)
	}

	// Connection successful, create health file
	createHealthFile()

	pool := &StreamPool{
		streams:     make([]network.Stream, 0, maxSize),
		maxSize:     maxSize,
		sequencerID: seqId,
		reqQueue:    make(chan *reqSlot, config.SettingsObj.MaxStreamQueueSize),
	}

	// Pre-fill the pool with streams
	for i := 0; i < maxSize; i++ {
		stream, err := pool.createNewStreamWithRetry()
		if err != nil {
			log.Errorf("Failed to create stream %d/%d: %v", i+1, maxSize, err)
			continue
		}
		pool.streams = append(pool.streams, stream)
	}

	libp2pStreamPool = pool
	log.Infof("Stream pool initialized with %d/%d streams for sequencer: %s",
		len(pool.streams), maxSize, seqId.String())
	return nil
}

func GetLibp2pStreamPool() *StreamPool {
	libp2pStreamPoolMu.RLock()
	defer libp2pStreamPoolMu.RUnlock()

	if libp2pStreamPool == nil {
		log.Warn("Attempted to access uninitialized stream pool")
		return nil
	}
	return libp2pStreamPool
}

func (p *StreamPool) GetStream() (network.Stream, error) {
	log.Debug("🎯 Attempting to acquire stream")

	// Create a new request slot with identifier
	slot := &reqSlot{
		id:        fmt.Sprintf("req-%d", time.Now().UnixNano()),
		createdAt: time.Now(),
	}

	// First check if we can queue the request
	select {
	case p.reqQueue <- slot:
		log.Debugf("✅ Acquired request queue slot [%s]", slot.id)
	default:
		log.Warn("🚫 Request queue full - backpressure applied")
		return nil, fmt.Errorf("request queue full - try again later")
	}

	log.Debug("👥 Tracking active operation")
	p.activeOps.Add(1)
	defer func() {
		p.activeOps.Done()
		log.Debug("👋 Operation completed and untracked")
	}()

	// Now wait for refresh to complete if needed
	b := backoff.NewExponentialBackOff()
	b.MaxElapsedTime = 30 * time.Second
	b.InitialInterval = 100 * time.Millisecond

	var stream network.Stream
	attempt := 0
	err := backoff.Retry(func() error {
		attempt++
		if connectionRefreshing.Load() {
			log.Debugf("⏳ Stream acquisition waiting for refresh (attempt %d) [slot: %s]", attempt, slot.id)
			return fmt.Errorf("connection refresh in progress")
		}

		p.mu.Lock()
		defer p.mu.Unlock()

		if len(p.streams) > 0 {
			stream = p.streams[len(p.streams)-1]
			p.streams = p.streams[:len(p.streams)-1]
			log.Debugf("🔍 Retrieved stream from pool, verifying... [slot: %s, stream: %v]", slot.id, stream.ID())

			// Check if stream's connection is still alive and connected to sequencer
			if stream.Conn() == nil || stream.Conn().IsClosed() ||
				stream.Conn().RemotePeer() != p.sequencerID {
				log.Debugf("⚠️ Found stale stream, closing [slot: %s, stream: %v]", slot.id, stream.ID())
				stream.Close()
				return fmt.Errorf("stale stream detected")
			}

			if err := p.pingStream(stream); err != nil {
				log.Debugf("💔 Stream health check failed, closing [slot: %s, stream: %v]", slot.id, stream.ID())
				stream.Close()
				return fmt.Errorf("stream health check failed: %v", err)
			}

			log.Debugf("✨ Retrieved healthy stream from pool [slot: %s, stream: %v]", slot.id, stream.ID())
			return nil
		}

		log.Debugf("🏗️ Creating new stream [slot: %s]", slot.id)
		newStream, err := p.createNewStreamWithRetry()
		if err != nil {
			log.Debugf("❌ Failed to create new stream: %v [slot: %s]", err, slot.id)
			return fmt.Errorf("failed to create new stream: %v", err)
		}
		stream = newStream
		log.Debugf("✅ Created new stream successfully [slot: %s, stream: %v]", slot.id, stream.ID())
		return nil
	}, b)

	if err != nil {
		// Release the request queue slot on error
		<-p.reqQueue
		log.Debugf("♻️ Released request queue slot due to error [slot: %s, duration: %v]", slot.id, time.Since(slot.createdAt))
		log.Errorf("❌ Stream acquisition failed after %d attempts: %v [slot: %s]", attempt, err, slot.id)
		return nil, fmt.Errorf("failed to acquire stream after retries: %w", err)
	}

	log.Debugf("🎉 Successfully acquired stream [slot: %s, stream: %v]", slot.id, stream.ID())
	return stream, nil
}

func (p *StreamPool) ReturnStream(stream network.Stream) {
	if stream == nil {
		log.Warn("Attempted to return nil stream to pool")
		return
	}

	p.mu.Lock()
	defer p.mu.Unlock()

	// Get the request slot that's being released
	slot := <-p.reqQueue
	if slot == nil {
		log.Error("Received nil request slot during stream return")
		return
	}

	// Don't exceed pool size
	if len(p.streams) >= p.maxSize {
		log.Debugf("Stream pool is full (%d/%d), closing stream: %v [slot: %s]", len(p.streams), p.maxSize, stream.ID(), slot.id)
		if err := stream.Reset(); err != nil {
			log.Warnf("Error resetting stream: %v [slot: %s]", err, slot.id)
		}
		stream.Close()
	} else {
		// Verify stream is still healthy and connected to correct sequencer before returning
		if stream.Conn() == nil || stream.Conn().IsClosed() || stream.Conn().RemotePeer() != p.sequencerID {
			log.Debugf("Stream failed validation on return, closing: %v [slot: %s]", stream.ID(), slot.id)
			if err := stream.Reset(); err != nil {
				log.Warnf("Error resetting stream: %v [slot: %s]", err, slot.id)
			}
			stream.Close()
		} else if err := p.pingStream(stream); err != nil {
			log.Debugf("Stream failed health check on return, closing: %v [slot: %s]", stream.ID(), slot.id)
			if err := stream.Reset(); err != nil {
				log.Warnf("Error resetting stream: %v [slot: %s]", err, slot.id)
			}
			stream.Close()
		} else {
			p.streams = append(p.streams, stream)
			log.Debugf("Stream returned to pool: %v (pool size: %d/%d) [slot: %s]", stream.ID(), len(p.streams), p.maxSize, slot.id)
		}
	}

	log.Debugf("♻️ Released request queue slot [slot: %s, duration: %v]", slot.id, time.Since(slot.createdAt))
}

func (p *StreamPool) pingStream(stream network.Stream) error {
	timeout := config.SettingsObj.StreamHealthCheckTimeout
	if timeout == 0 {
		timeout = 2 * time.Second
	}

	if err := stream.SetDeadline(time.Now().Add(timeout)); err != nil {
		return fmt.Errorf("failed to set deadline: %w", err)
	}
	defer stream.SetDeadline(time.Time{})

<<<<<<< HEAD
	if stream.Conn() == nil || stream.Conn().IsClosed() {
		return fmt.Errorf("stream is not alive")
	}

=======
	// Only check if stream is responsive, connection validation is done by caller
>>>>>>> c4a50425
	return nil
}

func (p *StreamPool) createNewStreamWithRetry() (network.Stream, error) {
	var stream network.Stream

	operation := func() error {
		// Get current connection state
		hostConn, seqId, err := GetSequencerConnection()
		if err != nil {
			log.Fatal("Lost connection to sequencer - terminating service for restart")
			return fmt.Errorf("fatal: sequencer connection lost")
		}

		if hostConn.Network().Connectedness(seqId) != network.Connected {
			log.Fatal("Lost connection to sequencer - terminating service for restart")
			return fmt.Errorf("fatal: connection to sequencer lost")
		}

		stream, err = p.createStream()
		if err != nil {
			return fmt.Errorf("stream creation failed: %w", err)
		}
		return nil
	}

	backOff := backoff.NewExponentialBackOff()
	backOff.MaxElapsedTime = config.SettingsObj.StreamHealthCheckTimeout
	backOff.InitialInterval = 100 * time.Millisecond
	backOff.MaxInterval = 2 * time.Second

	err := backoff.Retry(operation, backOff)
	if err != nil {
		return nil, fmt.Errorf("failed to create stream after retries: %w", err)
	}

	return stream, nil
}

// Modified stream pool cleanup to be more aggressive
func (p *StreamPool) Stop() {
	p.mu.Lock()
	defer p.mu.Unlock()

	// Aggressively close all streams
	for _, stream := range p.streams {
		if err := stream.Reset(); err != nil {
			log.Warnf("Error resetting stream: %v", err)
		}
		stream.Close()
	}
	p.streams = nil

	// Wait a moment for cleanup
	time.Sleep(1 * time.Second)
}

func (p *StreamPool) RemoveStream(s network.Stream) {
	p.mu.Lock()
	defer p.mu.Unlock()

	for i, stream := range p.streams {
		if stream == s {
			// Remove the stream from the slice
			p.streams = append(p.streams[:i], p.streams[i+1:]...)
			// Close the stream
			s.Close()
			// Log the removal
			log.Debugf("Removed stream from pool. Current pool size: %d", len(p.streams))
			return
		}
	}

	// If we get here, the stream wasn't in the pool
	log.Warn("Attempted to remove a stream that wasn't in the pool")
	// Close the stream anyway, just in case
	s.Close()
}

func RebuildStreamPool() error {
	libp2pStreamPoolMu.Lock()
	defer libp2pStreamPoolMu.Unlock()

	if libp2pStreamPool == nil {
		return fmt.Errorf("cannot rebuild: stream pool not initialized")
	}

	// Close all existing streams
	libp2pStreamPool.mu.Lock()
	for _, stream := range libp2pStreamPool.streams {
		if err := stream.Close(); err != nil {
			log.Warnf("Error closing stream during rebuild: %v", err)
		}
	}

	// Reset the pool with same capacity
	maxSize := libp2pStreamPool.maxSize
	libp2pStreamPool.streams = make([]network.Stream, 0, maxSize)
	libp2pStreamPool.mu.Unlock()

	log.Info("Stream pool rebuilt after reconnection")
	return nil
}<|MERGE_RESOLUTION|>--- conflicted
+++ resolved
@@ -245,14 +245,7 @@
 	}
 	defer stream.SetDeadline(time.Time{})
 
-<<<<<<< HEAD
-	if stream.Conn() == nil || stream.Conn().IsClosed() {
-		return fmt.Errorf("stream is not alive")
-	}
-
-=======
 	// Only check if stream is responsive, connection validation is done by caller
->>>>>>> c4a50425
 	return nil
 }
 
